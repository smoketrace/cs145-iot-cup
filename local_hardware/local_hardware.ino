--- conflicted
+++ resolved
@@ -11,11 +11,7 @@
 // Include definitions
 
 #define SMOKE_INT 5 // Define SMOKE_INT to be the time interval (in seconds) for sending of smoke data
-<<<<<<< HEAD
-#define BUZZER_PIN 25 // Define BUZZER_PIN to be the pin used for the buzzer
-=======
 #define BUZZER_PIN 26 // Define BUZZER_PIN to be the pin used for the buzzer
->>>>>>> 41cce271
 #define SENSOR_PIN 32 // Define SENSOR_PIN to be the pin used for the sensor
 #define TRIGGER_PIN 0 // Define TRIGGER_PIN to be the pin used for the WiFiManager
 
