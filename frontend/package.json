--- conflicted
+++ resolved
@@ -26,12 +26,10 @@
 	},
 	"type": "module",
 	"dependencies": {
-<<<<<<< HEAD
 		"chart.js": "^4.3.0",
 		"chartjs-adapter-date-fns": "^3.0.0",
 		"date-fns": "^2.30.0",
 		"svelte-chartjs": "^3.1.2"
-=======
 		"@fortawesome/fontawesome-svg-core": "^6.4.0",
 		"@fortawesome/free-brands-svg-icons": "^6.4.0",
 		"@fortawesome/free-regular-svg-icons": "^6.4.0",
@@ -39,6 +37,5 @@
 		"firebase": "^9.22.1",
 		"svelte-fa": "^3.0.4",
 		"sveltefire": "^0.2.3"
->>>>>>> 5ba20263
 	}
 }