--- conflicted
+++ resolved
@@ -38,23 +38,17 @@
 :root {
 	--fire-orange: #f58433;
 	--smoke-beige: #716658;
-<<<<<<< HEAD
 	--smoketrace-black: #322b2e;
 	--smoketrace-white: #f2f0eb;
-=======
-	--smoketrace-black: #322f2a;
 
 	font-family: 'Roboto', system-ui;
 	font-weight: 300;
->>>>>>> 12c0d1f1
 }
 
 body {
 	min-height: 100vh;
 	margin: 0;
-<<<<<<< HEAD
 	background-color: var(--smoketrace-white);
-=======
 }
 
 h1 {
@@ -68,5 +62,4 @@
 	font-style: italic;
 	font-weight: 100;
 	font-size: 1.15rem;
->>>>>>> 12c0d1f1
 }