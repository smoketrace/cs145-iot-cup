--- conflicted
+++ resolved
@@ -44,7 +44,6 @@
       };        
     return chartData
   }
-<<<<<<< HEAD
   
   var chartData
   var chart: any
@@ -96,32 +95,6 @@
     });
   });
 </script>
-=======
-
-  onMount(() => { 
-  
-    // fetching from api
-    fetchFromAPI()
-      .then((data) => {
-        return formatGraphData(data)
-      })
-      .then(graphData => {
-
-        // creating the graph
-        new Chart(lineGraph, {
-          type: 'line', //this denotes the type of chart
-          data: graphData,
-          options: {
-            aspectRatio:2.5
-          }
-        })
-      })
-      .catch(error => {
-        console.error('Error:', error);
-      })
-})
->>>>>>> 5ba20263
-
 
 
 <div>
